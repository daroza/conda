--- conflicted
+++ resolved
@@ -20,14 +20,9 @@
   - hash -r
   - conda config --set always_yes yes
   - bin/conda install --force --no-deps conda requests
-<<<<<<< HEAD
-  - conda --version
-  - conda install -c conda conda pytest requests mock conda-env pycrypto pyflakes python=$TRAVIS_PYTHON_VERSION
-=======
   - conda info
   - conda install -c conda pytest requests mock conda-env pycrypto pyflakes python=$TRAVIS_PYTHON_VERSION
   - conda install pycosat
->>>>>>> c63ae4f8
   - conda install pip
   - pip install flake8 pytest-cov radon
   - python setup.py install
