--- conflicted
+++ resolved
@@ -218,11 +218,7 @@
         '--get', 'changeps1')
 
         assert stdout == """\
-<<<<<<< HEAD
---set changeps1 False\
-=======
 --set changeps1 no
->>>>>>> 8817ff77
 """
         assert stderr == ""
 
@@ -279,15 +275,9 @@
         # Channels is normal content.
         # create_default_packages has extra spaces in list items
         condarc = """\
-<<<<<<< HEAD
- channels :
-   -  test
-   -  defaults
-=======
 channels:
   - test
   - defaults
->>>>>>> 8817ff77
 
 create_default_packages :
   -  ipython
@@ -296,11 +286,7 @@
 changeps1: false
 
 # Here is a comment
-<<<<<<< HEAD
  always_yes: yes
-=======
-always_yes: true
->>>>>>> 8817ff77
 """
         # First verify that this itself is valid YAML
         assert yaml.load(condarc, Loader=yaml.RoundTripLoader) == {'channels': ['test', 'defaults'],
@@ -312,7 +298,6 @@
 
         stdout, stderr = run_conda_command('config', '--file', test_condarc, '--get')
 
-        '''
         assert stdout == """\
 --set always_yes True
 --set changeps1 False
@@ -321,51 +306,16 @@
 --add create_default_packages 'numpy'
 --add create_default_packages 'ipython'\
 """
-        assert stderr == ''
-<<<<<<< HEAD
-
-        # List keys with nonstandard whitespace are not yet supported. For
-        # now, just test that it doesn't muck up the file.
-        stdout, stderr = run_conda_command('config', '--file', test_condarc, '--add',
-            'create_default_packages', 'sympy')
-        assert stdout == ''
-        assert stderr == """\
-Error: Could not parse the yaml file. Use -f to use the
-yaml parser (this will remove any structure or comments from the existing
-.condarc file). Reason: modified yaml doesn't match what it should be\
-"""
-        assert _read_test_condarc() == condarc
-
-        # New keys when the keys are indented are not yet supported either.
-        stdout, stderr = run_conda_command('config', '--file', test_condarc, '--add',
-            'disallow', 'perl')
-        assert stdout == ''
-        assert stderr == """\
-Error: Could not parse the yaml file. Use -f to use the
-yaml parser (this will remove any structure or comments from the existing
-.condarc file). Reason: couldn't parse modified yaml\
-"""
-        assert _read_test_condarc() == condarc
-
-=======
-'''
->>>>>>> 8817ff77
+
         stdout, stderr = run_conda_command('config', '--file', test_condarc, '--add',
             'channels', 'mychannel')
         assert stdout == stderr == ''
 
         assert _read_test_condarc() == """\
-<<<<<<< HEAD
  channels :
    - mychannel
    -  test
    -  defaults
-=======
-channels:
-  - mychannel
-  - test
-  - defaults
->>>>>>> 8817ff77
 
 create_default_packages:
   - ipython
@@ -374,11 +324,7 @@
 changeps1: false
 
 # Here is a comment
-<<<<<<< HEAD
  always_yes: yes
-=======
-always_yes: true
->>>>>>> 8817ff77
 """
 
         stdout, stderr = run_conda_command('config', '--file', test_condarc,
@@ -387,17 +333,10 @@
         assert stdout == stderr == ''
 
         assert _read_test_condarc() == """\
-<<<<<<< HEAD
- channels :
+ channels:
    - mychannel
-   -  test
-   -  defaults
-=======
-channels:
-  - mychannel
-  - test
-  - defaults
->>>>>>> 8817ff77
+   - test
+   - defaults
 
 create_default_packages:
   - ipython
@@ -406,11 +345,7 @@
 changeps1: true
 
 # Here is a comment
-<<<<<<< HEAD
- always_yes: yes
-=======
 always_yes: true
->>>>>>> 8817ff77
 """
 
         os.unlink(test_condarc)
